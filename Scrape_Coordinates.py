"""Interactive entry point for the Telegram coordinates scraper."""

from __future__ import annotations

import asyncio
import getpass
import csv
import datetime
import json
import logging
import os
from pathlib import Path
from typing import Any, Callable, Dict, Iterable, List, Optional, Tuple

<<<<<<< HEAD
from dotenv import load_dotenv, set_key
from colorama import Fore, Style, init as colorama_init
=======
from dotenv import set_key
>>>>>>> 60b89d2b

from src.channel_scraper import channel_scraper
from src.database import CoordinatesDatabase
from src.db_migration import detect_and_migrate_all_results, migrate_existing_csv_to_database
from src.json_processor import process_telegram_json, save_dataframe_to_csv
from src.recommendations import RecommendationManager
from src.config import Config

try:
    from telethon import TelegramClient
except ImportError as exc:  # pragma: no cover - missing dependency is fatal
    raise SystemExit("Telethon must be installed to run the scraper") from exc


DEFAULT_GEO_KEYWORDS = [
    "geolocation",
    "geoloc",
    "geo-location",
    "geolocated",
    "geolocate",
    "location",
    "located",
    "coordinates",
    "coordinate",
    "геолокация",
    "геолокации",
    "геолокацию",
    "геолокацией",
    "местоположение",
    "местоположении",
    "местоположения",
    "координаты",
    "координатах",
    "координатами",
    "геолокація",
    "геолокації",
    "місцезнаходження",
    "розташування",
    "координати",
    "координатах",
]


colorama_init(autoreset=True)


MAIN_MENU = """
=== Telegram Coordinates Scraper ===

1. Quick Scrape (recommended)
   → Enter channel(s) and start immediately
   
2. Advanced Options
   → Database management, recommendations, JSON import
   
3. View Results & Statistics

4. Exit

Enter choice (1-4): """


ADVANCED_MENU = """
=== Advanced Options ===

1. Search all accessible chats
2. Process a JSON export file
3. Scan all known channels with coordinates
4. Manage database
5. Manage recommended channels
6. Back to main menu

Enter choice (1-6): """


def configure_logging() -> None:
    logging.basicConfig(level=logging.INFO, format="%(levelname)s: %(message)s")


def load_environment(env_path: Path) -> Config:
    if not env_path.exists():
        env_path.touch()
    return Config(env_path)


def ensure_api_credentials(env_path: Path, config: Config) -> tuple[int, str]:
    api_id = config.api_id
    if not api_id:
        api_id = input("Enter your Telegram API ID: ").strip()
        while not api_id.isdigit():
            print("API ID must be numeric.")
            api_id = input("Enter your Telegram API ID: ").strip()
        set_key(str(env_path), "TELEGRAM_API_ID", api_id)
        print("Saved API ID to .env")
        os.environ["TELEGRAM_API_ID"] = api_id
        api_id = int(api_id)
    else:
        os.environ["TELEGRAM_API_ID"] = str(api_id)

    api_hash = config.api_hash
    if not api_hash:
        api_hash = input("Enter your Telegram API hash: ").strip()
        while not api_hash:
            print("API hash cannot be empty.")
            api_hash = input("Enter your Telegram API hash: ").strip()
        set_key(str(env_path), "TELEGRAM_API_HASH", api_hash)
        print("Saved API hash to .env")
    os.environ["TELEGRAM_API_HASH"] = api_hash

    return int(api_id), api_hash


def get_database_configuration(config: Config) -> dict:
    return {
        "enabled": config.database_enabled,
        "path": config.database_path,
        "skip_existing": config.database_skip_existing,
    }


def get_default_session_name(config: Config) -> str:
    return config.session_name


<<<<<<< HEAD
def prompt_with_smart_default(
    prompt: str,
    default: str,
    validator: Optional[Callable[[str], bool]] = None,
) -> str:
    """Prompt the user highlighting an auto-detected default value.

    Parameters
    ----------
    prompt:
        The user-facing text to display.
    default:
        The fallback value that is highlighted and returned when the user
        provides an empty response or fails validation.
    validator:
        Optional callable that receives the raw user input. If it returns
        ``False`` the default value is used instead.
    """

    separator = " " if prompt.rstrip().endswith(":") else ": "
    default_hint = f" [{Fore.GREEN}{default}{Style.RESET_ALL}]" if default else ""
    response = input(f"{prompt}{default_hint}{separator}").strip()
    if not response:
        return default

    if validator and not validator(response):
        print(f"{Fore.RED}Invalid input. Using default.{Style.RESET_ALL}")
        return default

    return response


def prompt_session_name(prompt: str = "Enter Telegram session name to use") -> str:
    default_session = get_default_session_name()
    session_name = prompt_with_smart_default(
        prompt,
        default_session,
        validator=lambda value: bool(value.strip()),
=======
def prompt_session_name(config: Config, env_path: Path) -> str:
    default_session = get_default_session_name(config)
    session_name = (
        input(f"Enter Telegram session name to use [{default_session}]: ").strip() or default_session
>>>>>>> 60b89d2b
    )
    os.environ["TELEGRAM_SESSION_NAME"] = session_name
    set_key(str(env_path), "TELEGRAM_SESSION_NAME", session_name)
    return session_name


async def ensure_telegram_authentication(api_id: int, api_hash: str, session_name: str) -> None:
    """Ensure the Telegram session is authenticated before continuing."""

    print(f"\nConnecting to Telegram using session '{session_name}' to verify authentication...")

    phone_prompt = lambda: input("Enter your Telegram phone number (including country code): ").strip()
    password_prompt = lambda: getpass.getpass("Enter your Telegram 2FA password: ")

    client = TelegramClient(session_name, api_id, api_hash)
    try:
        await client.start(phone=phone_prompt, password=password_prompt)
        me = await client.get_me()
    except Exception as exc:  # pragma: no cover - Telethon runtime interaction
        raise SystemExit(f"Failed to authenticate with Telegram: {exc}") from exc
    else:
        if me:
            display_name_parts = [getattr(me, "first_name", None), getattr(me, "last_name", None)]
            display_name = " ".join(part for part in display_name_parts if part)
            identifier = getattr(me, "username", None) or display_name or str(getattr(me, "id", "unknown"))
            print(f"Authenticated as {identifier}.")
        else:
            print("Authentication successful.")
    finally:
        await client.disconnect()


async def _search_dialogs_for_keywords(
    api_id: int,
    api_hash: str,
    session_name: str,
    keywords: Iterable[str],
    message_limit: int = 200,
    days_limit: Optional[int] = None,
):
    cutoff = None
    if days_limit is not None:
        cutoff = datetime.datetime.utcnow() - datetime.timedelta(days=days_limit)

    results = []

    async with TelegramClient(session_name, api_id, api_hash) as client:
        async for dialog in client.iter_dialogs():
            if dialog.is_user:
                continue

            entity = dialog.entity
            match_keyword = None
            excerpt = None

            async for message in client.iter_messages(entity, limit=message_limit):
                if cutoff and message.date and message.date < cutoff:
                    break

                message_text = message.message or ""
                if not message_text:
                    continue

                normalized = message_text.lower()
                for keyword in keywords:
                    if keyword.lower() in normalized:
                        match_keyword = keyword
                        start_idx = max(normalized.find(keyword.lower()) - 40, 0)
                        end_idx = min(start_idx + 120, len(message_text))
                        excerpt = message_text[start_idx:end_idx].replace("\n", " ")
                        break

                if match_keyword:
                    break

            if match_keyword:
                results.append({"dialog": dialog, "entity": entity, "keyword": match_keyword, "excerpt": excerpt})

    return results


def _parse_channel_list(raw_value: str) -> List[str]:
    return [channel.strip() for channel in raw_value.split(",") if channel.strip()]


def _suggest_channels(
    database: Optional[CoordinatesDatabase],
    recommendation_manager: Optional[RecommendationManager],
    limit: int = 3,
) -> Tuple[List[str], Optional[str]]:
    suggestions: List[str] = []
    suggestion_source: Optional[str] = None

    if recommendation_manager:
        for recommendation in recommendation_manager.get_top_recommendations(limit=limit):
            identifier = recommendation.get("username") or recommendation.get("channel_id")
            if not identifier:
                continue
            identifier_str = str(identifier)
            if identifier_str not in suggestions:
                suggestions.append(identifier_str)
        if suggestions:
            suggestion_source = "pending recommendations"

    if database and len(suggestions) < limit:
        for channel in database.get_channels_with_coordinates(limit=limit):
            identifier = channel.get("username") or channel.get("id")
            if not identifier:
                continue
            identifier_str = str(identifier)
            if identifier_str not in suggestions:
                suggestions.append(identifier_str)
            if len(suggestions) >= limit:
                break
        if suggestions and suggestion_source is None:
            suggestion_source = "previously scraped channels"

    return suggestions[:limit], suggestion_source


def prompt_channel_selection(
    database: Optional[CoordinatesDatabase],
    recommendation_manager: Optional[RecommendationManager],
) -> List[str]:
    prompt = "Enter Telegram channel usernames or IDs (comma separated)"
    suggestions, source = _suggest_channels(database, recommendation_manager)

    if suggestions and source:
        print(
            f"Suggested {source}: {', '.join(suggestions)}"
        )

    while True:
        if suggestions:
            channels_input = prompt_with_smart_default(
                prompt,
                ", ".join(suggestions),
                validator=lambda value: bool(_parse_channel_list(value)),
            )
        else:
            channels_input = input(f"{prompt}: ").strip()
            if not channels_input:
                print("At least one channel is required.")
                continue

        channels = _parse_channel_list(channels_input)
        if channels:
            return channels

        print("No valid channels selected. Please try again.")


def prompt_date_limit() -> Optional[str]:
    while True:
        date_limit_input = input("Enter the date limit (YYYY-MM-DD, leave blank for no limit): ").strip()
        if not date_limit_input:
            return None
        try:
            datetime.datetime.strptime(date_limit_input, "%Y-%m-%d")
            return date_limit_input
        except ValueError:
            print("Invalid date format. Please use YYYY-MM-DD.")


def _decode_sources(record: Dict[str, Any]) -> List[int]:
    value = record.get("discovered_from_channels")
    if not value:
        return []
    try:
        decoded = json.loads(value)
    except (TypeError, json.JSONDecodeError):
        return []
    if isinstance(decoded, list):
        return [int(item) for item in decoded if isinstance(item, int)]
    return []


def _format_recommendation_line(index: int, recommendation: Dict[str, Any]) -> str:
    username = recommendation.get("username")
    title = recommendation.get("title") or username or f"ID:{recommendation['channel_id']}"
    username_display = f"@{username}" if username else f"ID:{recommendation['channel_id']}"
    score = recommendation.get("recommendation_score", 0.0)
    forward_count = int(recommendation.get("forward_count") or 0)
    coord_count = int(recommendation.get("coordinate_forward_count") or 0)
    sources = _decode_sources(recommendation)

    if score >= 70:
        indicator = "🔥"
    elif score >= 50:
        indicator = "⭐"
    else:
        indicator = "📌"

    line = [
        f"{index}. {indicator} {title} ({username_display})",
        f"   Score: {score:.1f}/100 | {coord_count}/{forward_count} forwards contained coordinates",
    ]
    if sources:
        line.append(f"   Forwarded by {len(sources)} tracked channel(s)")
    return "\n".join(line)


def show_startup_recommendations(
    recommendation_manager: Optional[RecommendationManager],
    database: Optional[CoordinatesDatabase],
    db_config: dict,
    api_id: int,
    api_hash: str,
) -> None:
    if not recommendation_manager or not recommendation_manager.settings.show_at_startup:
        return

    stats = recommendation_manager.get_recommendation_statistics()
    if stats.get("pending", 0) == 0:
        return

    print("\n" + "=" * 60)
    print("📢 RECOMMENDED CHANNELS DISCOVERED")
    print("=" * 60)
    print(
        f"Found {stats['pending']} channel(s) that frequently forward coordinates across "
        f"{stats['coordinate_forwards']} analysed forwards."
    )
    print()

    top_recommendations = recommendation_manager.get_top_recommendations(
        limit=recommendation_manager.settings.max_display
    )

    if not top_recommendations:
        print("No recommendations met the minimum score threshold.")
        return

    print("Top recommendations:\n")
    for idx, recommendation in enumerate(top_recommendations, start=1):
        print(_format_recommendation_line(idx, recommendation))
        print()

    print("Options:")
    print("  S - Scrape all recommended channels now")
    print("  T - Scrape the top recommendations")
    print("  V - Open recommendation management menu")
    print("  L - Skip and continue to main menu")
    print()

    choice = input("Enter choice (S/T/V/L): ").strip().upper()
    if choice == "S":
        scrape_recommended_channels_menu(
            recommendation_manager,
            database,
            db_config,
            api_id,
            api_hash,
            mode="all",
        )
    elif choice == "T":
        scrape_recommended_channels_menu(
            recommendation_manager,
            database,
            db_config,
            api_id,
            api_hash,
            mode="top",
        )
    elif choice == "V":
        handle_recommendation_management(
            recommendation_manager,
            database,
            db_config,
            api_id,
            api_hash,
        )
    else:
        print("Continuing to main menu...\n")


def handle_specific_channel(
    database: Optional[CoordinatesDatabase],
    db_config: dict,
    api_id: int,
    api_hash: str,
    recommendation_manager: Optional[RecommendationManager],
) -> None:
    session_name = prompt_session_name("Enter the session name")
    channels = prompt_channel_selection(database, recommendation_manager)
    date_limit = prompt_date_limit()

    channel_scraper(
        channel_links=channels,
        date_limit=date_limit,
        output_path=None,
        api_id=api_id,
        api_hash=api_hash,
        session_name=session_name,
        use_database=db_config["enabled"] and database is not None,
        skip_existing=db_config.get("skip_existing", True),
        db_path=db_config.get("path"),
        database=database,
        recommendation_manager=recommendation_manager,
    )


def handle_search_all_chats(
    database: Optional[CoordinatesDatabase],
    db_config: dict,
    api_id: int,
    api_hash: str,
    recommendation_manager: Optional[RecommendationManager],
) -> None:
    session_name = prompt_session_name("Enter the session name")
    results = asyncio.run(
        _search_dialogs_for_keywords(api_id=api_id, api_hash=api_hash, session_name=session_name, keywords=DEFAULT_GEO_KEYWORDS)
    )
    if not results:
        print("No chats containing the default geolocation keywords were found.")
        return

    print("The following chats mention geolocation keywords:")
    for idx, result in enumerate(results, start=1):
        entity = result["entity"]
        username = getattr(entity, "username", None)
        dialog_name = result["dialog"].name or username or str(entity.id)
        identifier = f"@{username}" if username else f"ID {entity.id}"
        print(f"  [{idx}] {dialog_name} ({identifier}) - keyword: {result['keyword']}")

    selection = input("Enter numbers to scan (comma separated) or press Enter to scan all: ").strip()
    if selection:
        indices = []
        for item in selection.split(","):
            item = item.strip()
            if item.isdigit():
                indices.append(int(item))
        chosen = [results[i - 1] for i in indices if 1 <= i <= len(results)]
    else:
        chosen = results

    channels = []
    for result in chosen:
        entity = result["entity"]
        username = getattr(entity, "username", None)
        channels.append(username or str(entity.id))

    if not channels:
        print("No valid channels selected.")
        return

    channel_scraper(
        channel_links=channels,
        date_limit=None,
        output_path=None,
        api_id=api_id,
        api_hash=api_hash,
        session_name=session_name,
        use_database=db_config["enabled"] and database is not None,
        skip_existing=db_config.get("skip_existing", True),
        db_path=db_config.get("path"),
        database=database,
        recommendation_manager=recommendation_manager,
    )


def scrape_recommended_channels_menu(
    recommendation_manager: Optional[RecommendationManager],
    database: Optional[CoordinatesDatabase],
    db_config: dict,
    api_id: int,
    api_hash: str,
    mode: str = "interactive",
) -> None:
    if not recommendation_manager:
        print("Recommendation system is disabled.")
        return

    if mode == "all":
        recommendations = recommendation_manager.list_recommendations(status="pending")
    elif mode == "top":
        recommendations = recommendation_manager.get_top_recommendations(limit=recommendation_manager.settings.max_display)
    else:
        print("\nScrape Recommended Channels")
        print("-" * 40)
        print("1. Scrape all pending recommendations")
        print("2. Scrape top N recommendations")
        print("3. Scrape specific recommendations")
        print("4. Back")
        print()

        choice = input("Enter choice (1-4): ").strip()
        if choice == "1":
            recommendations = recommendation_manager.list_recommendations(status="pending")
        elif choice == "2":
            limit_input = input("How many top recommendations to scrape? ").strip()
            try:
                limit = int(limit_input)
            except ValueError:
                print("Invalid number. Aborting.")
                return
            recommendations = recommendation_manager.get_top_recommendations(limit=limit)
        elif choice == "3":
            view_all_recommendations(recommendation_manager)
            indices_input = input("Enter recommendation numbers to scrape (comma-separated): ").strip()
            indices: List[int] = []
            for item in indices_input.split(","):
                item = item.strip()
                if item.isdigit():
                    indices.append(int(item))
            pending = recommendation_manager.list_recommendations(status="pending")
            recommendations = [pending[i - 1] for i in indices if 1 <= i <= len(pending)]
        else:
            return

    if not recommendations:
        print("No recommendations selected for scraping.")
        return

    _run_recommended_scrape(
        recommendation_manager,
        database,
        db_config,
        api_id,
        api_hash,
        recommendations,
    )


def _run_recommended_scrape(
        recommendation_manager: RecommendationManager,
        database: Optional[CoordinatesDatabase],
        db_config: dict,
        api_id: int,
        api_hash: str,
        recommendations: List[Dict[str, Any]],
) -> None:
    from telethon.tl.types import PeerChannel
    from telethon import TelegramClient

    # First, try to enrich any channels without usernames
    needs_enrichment = [r for r in recommendations if not r.get("username")]
    if needs_enrichment:
        print(f"\n{len(needs_enrichment)} channel(s) need enrichment to fetch usernames.")
        enrich = input("Enrich them now? (y/N): ").strip().lower()
        if enrich == "y":
            async def enrich_batch():
                async with TelegramClient("recommended_scrape", api_id, api_hash) as client:
                    for rec in needs_enrichment:
                        await recommendation_manager.enrich_recommendation(client, rec["channel_id"])

            try:
                asyncio.run(enrich_batch())
                # Reload recommendations to get updated data
                recommendations = [recommendation_manager.get_recommended_channel(r["channel_id"])
                                   for r in recommendations]
                recommendations = [r for r in recommendations if r is not None]
            except Exception as exc:
                print(f"Enrichment failed: {exc}")
                print("Continuing with available data...")

    identifiers: List[str | PeerChannel] = []
    for recommendation in recommendations:
        username = recommendation.get("username")
        if username:
            # Use username if available (most reliable)
            identifiers.append(username)
        else:
            # For numeric IDs, create a PeerChannel object
            channel_id = recommendation["channel_id"]
            identifiers.append(PeerChannel(channel_id))

    print(f"Preparing to scrape {len(identifiers)} channel(s).")
    confirm = input("Continue? (y/N): ").strip().lower()
    if confirm != "y":
        print("Cancelled.")
        return

    date_limit = input("Enter date limit (YYYY-MM-DD, or press Enter for no limit): ").strip() or None

    channel_scraper(
        channel_links=identifiers,
        date_limit=date_limit,
        output_path=None,
        api_id=api_id,
        api_hash=api_hash,
        session_name="recommended_scrape",
        use_database=db_config.get("enabled", True) and database is not None,
        skip_existing=db_config.get("skip_existing", True),
        db_path=db_config.get("path"),
        database=database,
        recommendation_manager=recommendation_manager,
    )

    for recommendation in recommendations:
        recommendation_manager.mark_recommendation_status(
            recommendation["channel_id"],
            "scraped",
            notes="Scraped without on-demand CSV export",
        )

    print("\n✅ Scraping complete! Review new data through the database management menu.")


def handle_recommendation_management(
    recommendation_manager: Optional[RecommendationManager],
    database: Optional[CoordinatesDatabase],
    db_config: dict,
    api_id: int,
    api_hash: str,
) -> None:
    if not recommendation_manager or not recommendation_manager.settings.enabled:
        print("Recommendation system is disabled.")
        return

    while True:
        print("\n" + "=" * 60)
        print("RECOMMENDED CHANNELS MANAGEMENT")
        print("=" * 60)

        stats = recommendation_manager.get_recommendation_statistics()
        print(f"Total Recommended: {stats['total_recommended']}")
        print(f"  Pending: {stats['pending']}")
        print(f"  Accepted: {stats['accepted']}")
        print(f"  Rejected: {stats['rejected']}")
        print(f"  Inaccessible: {stats['inaccessible']}")
        print()

        print("Options:")
        print("  1. View all pending recommendations")
        print("  2. View top recommendations")
        print("  3. Search recommendations")
        print("  4. Scrape recommended channels")
        print("  5. Accept/Reject recommendations")
        print("  6. Enrich recommendations (fetch channel details)")
        print("  7. Export recommendations to CSV")
        print("  8. View forward analysis")
        print("  9. Back to main menu")
        print()

        choice = input("Enter choice (1-9): ").strip()

        if choice == "1":
            view_all_recommendations(recommendation_manager)
        elif choice == "2":
            view_top_recommendations(recommendation_manager)
        elif choice == "3":
            search_recommendations_cli(recommendation_manager)
        elif choice == "4":
            scrape_recommended_channels_menu(
                recommendation_manager,
                database,
                db_config,
                api_id,
                api_hash,
            )
        elif choice == "5":
            accept_reject_recommendations(recommendation_manager)
        elif choice == "6":
            enrich_recommendations_cli(recommendation_manager, api_id, api_hash)
        elif choice == "7":
            export_recommendations_cli(recommendation_manager)
        elif choice == "8":
            view_forward_analysis(recommendation_manager)
        elif choice == "9":
            break
        else:
            print("Invalid choice. Please try again.")


def view_all_recommendations(recommendation_manager: RecommendationManager) -> None:
    recommendations = recommendation_manager.list_recommendations(status="pending", limit=100)
    if not recommendations:
        print("\nNo pending recommendations found.")
        return

    print("\n#   Score   Username/ID                 Forwards   Coords   Sources")
    print("-" * 80)
    for idx, recommendation in enumerate(recommendations, start=1):
        username = recommendation.get("username")
        username_display = f"@{username}" if username else f"ID:{recommendation['channel_id']}"
        score = recommendation.get("recommendation_score", 0.0)
        forward_count = int(recommendation.get("forward_count") or 0)
        coord_count = int(recommendation.get("coordinate_forward_count") or 0)
        sources = len(_decode_sources(recommendation))
        print(
            f"{idx:<3} {score:>6.1f}  {username_display:<25} {forward_count:<9} {coord_count:<7} {sources:<7}"
        )


def view_top_recommendations(recommendation_manager: RecommendationManager, limit: int = 10) -> None:
    recommendations = recommendation_manager.get_top_recommendations(limit=limit)
    if not recommendations:
        print("No recommendations meet the minimum score threshold.")
        return

    print()
    for idx, recommendation in enumerate(recommendations, start=1):
        print(_format_recommendation_line(idx, recommendation))
        print()


def search_recommendations_cli(recommendation_manager: RecommendationManager) -> None:
    term = input("Enter search term (username, title, or ID): ").strip()
    if not term:
        print("Search term is required.")
        return
    results = recommendation_manager.search_recommendations(term)
    if not results:
        print("No recommendations matched your search.")
        return
    print()
    for idx, recommendation in enumerate(results, start=1):
        print(_format_recommendation_line(idx, recommendation))
        print()


def accept_reject_recommendations(recommendation_manager: RecommendationManager) -> None:
    recommendations = recommendation_manager.get_top_recommendations(limit=20, min_score=0.0)
    if not recommendations:
        print("No pending recommendations available for review.")
        return

    for idx, recommendation in enumerate(recommendations, start=1):
        print("\n" + "=" * 60)
        print(f"Recommendation {idx}/{len(recommendations)}")
        print("=" * 60)
        username = recommendation.get("username")
        title = recommendation.get("title") or username or f"ID:{recommendation['channel_id']}"
        print(f"Channel: {title}")
        print(f"Identifier: @{username}" if username else f"ID: {recommendation['channel_id']}")
        print(f"Score: {recommendation.get('recommendation_score', 0.0):.1f}/100")
        print(
            f"Forwards seen: {recommendation.get('forward_count', 0)} "
            f"({recommendation.get('coordinate_forward_count', 0)} with coordinates)"
        )
        print(f"First seen: {recommendation.get('first_seen', 'Unknown')}")
        print(f"Last seen: {recommendation.get('last_seen', 'Unknown')}")
        sources = _decode_sources(recommendation)
        if sources:
            print(f"Forwarded by {len(sources)} tracked channel(s)")

        print()
        print("Options: A - Accept | R - Reject | S - Skip | Q - Quit")
        decision = input("Enter choice (A/R/S/Q): ").strip().upper()

        if decision == "A":
            notes = input("Add notes (optional): ").strip() or None
            recommendation_manager.mark_recommendation_status(
                recommendation["channel_id"],
                "accepted",
                notes,
            )
            print("✅ Accepted!")
        elif decision == "R":
            reason = input("Reason for rejection (optional): ").strip() or None
            recommendation_manager.mark_recommendation_status(
                recommendation["channel_id"],
                "rejected",
                reason,
            )
            print("❌ Rejected.")
        elif decision == "Q":
            break
        else:
            print("⏭️  Skipped.")


def enrich_recommendations_cli(
    recommendation_manager: RecommendationManager,
    api_id: int,
    api_hash: str,
) -> None:
    recommendations = recommendation_manager.list_recommendations(limit=100, order_by="last_seen DESC")
    if not recommendations:
        print("No recommendations available for enrichment.")
        return

    confirm = input(f"Fetch details for {len(recommendations)} recommendation(s)? (y/N): ").strip().lower()
    if confirm != "y":
        return

    session_name = os.environ.get("TELEGRAM_SESSION_NAME", "recommendation_enrichment")

    async def enrich_all() -> None:
        async with TelegramClient(session_name, api_id, api_hash) as client:
            enriched = failed = 0
            for recommendation in recommendations:
                success = await recommendation_manager.enrich_recommendation(
                    client,
                    recommendation["channel_id"],
                )
                if success:
                    enriched += 1
                else:
                    failed += 1
            print(f"\nEnrichment complete. Success: {enriched}, Failed: {failed}")

    try:
        asyncio.run(enrich_all())
    except Exception as exc:  # pragma: no cover - Telethon runtime errors
        logging.error("Failed to enrich recommendations: %s", exc)


def export_recommendations_cli(recommendation_manager: RecommendationManager) -> None:
    status = input("Export which status? (pending/accepted/rejected/all) [pending]: ").strip().lower() or "pending"
    if status == "all":
        records = recommendation_manager.export_recommendations(status=None)
    else:
        records = recommendation_manager.export_recommendations(status=status)

    if not records:
        print("No recommendations found for export.")
        return

    output_path = input("Enter CSV export path (default results/recommendations.csv): ").strip() or "results/recommendations.csv"
    os.makedirs(os.path.dirname(output_path) or ".", exist_ok=True)

    fieldnames = sorted({key for record in records for key in record.keys()})
    with open(output_path, "w", newline="", encoding="utf-8") as handle:
        writer = csv.DictWriter(handle, fieldnames=fieldnames)
        writer.writeheader()
        for record in records:
            writer.writerow(record)

    print(f"Exported {len(records)} recommendation(s) to {output_path}")


def view_forward_analysis(recommendation_manager: RecommendationManager) -> None:
    rows = recommendation_manager.db.query(
        """
        SELECT rc.channel_id,
               rc.username,
               rc.title,
               rc.recommendation_score,
               COUNT(cf.id) AS forward_count,
               SUM(CASE WHEN cf.had_coordinates = 1 THEN 1 ELSE 0 END) AS coord_count,
               COUNT(DISTINCT cf.to_channel_id) AS source_diversity
        FROM recommended_channels rc
        JOIN channel_forwards cf ON cf.from_channel_id = rc.channel_id
        GROUP BY rc.channel_id
        ORDER BY coord_count DESC, forward_count DESC
        LIMIT 20
        """
    )

    if not rows:
        print("No forward analysis data available yet.")
        return

    print("\nRecommended Channel                 Score   Forwards  w/Coords  Sources")
    print("-" * 90)
    for row in rows:
        username = row["username"]
        title = row["title"] or username or f"ID:{row['channel_id']}"
        print(
            f"{title:<35} {row['recommendation_score']:<7.1f} {row['forward_count']:<9} "
            f"{row['coord_count']:<9} {row['source_diversity']:<7}"
        )
def handle_process_json(database: Optional[CoordinatesDatabase]) -> None:
    json_file = input("Enter the path to the Telegram JSON export: ").strip()
    if not json_file:
        print("JSON file path is required.")
        return

    post_link_base = input("Enter the base URL for post links (e.g. https://t.me/channel/): ").strip()
    if not post_link_base.endswith("/"):
        post_link_base += "/"

    df = process_telegram_json(json_file, post_link_base)
    if df.empty:
        print("No coordinates were found in the JSON file.")
        return

    csv_path = input("Enter the output CSV path: ").strip() or "results/json_import.csv"
    if save_dataframe_to_csv(df, csv_path):
        print(f"Saved {len(df)} rows to {csv_path}")

    if database:
        migrate = input("Import these results into the database? (y/N): ").strip().lower() == "y"
        if migrate:
            imported = migrate_existing_csv_to_database(csv_path, database)
            database.vacuum_database()
            print(f"Imported {imported} coordinate rows into the database.")


def handle_scan_known_channels(
    database: Optional[CoordinatesDatabase],
    db_config: dict,
    api_id: int,
    api_hash: str,
    recommendation_manager: Optional[RecommendationManager],
) -> None:
    if not database:
        print("Database support is disabled.")
        return

    min_density_input = input("Minimum coordinate density percentage to include (default 0): ").strip()
    try:
        min_density = float(min_density_input) if min_density_input else 0.0
    except ValueError:
        print("Invalid density value. Using 0%.")
        min_density = 0.0

    channels = database.get_channels_with_coordinates(min_density=min_density)
    if not channels:
        print("No channels with stored coordinates matched the criteria.")
        return

    print("\nFound channels with coordinate history:\n")
    for idx, channel in enumerate(channels, start=1):
        username = channel.get("username")
        title = channel.get("title") or username or channel["id"]
        density = channel.get("coordinate_density", 0.0)
        last_scraped = channel.get("last_scraped", "N/A")
        coords = channel.get("messages_with_coordinates", 0)
        print(f"{idx:>2}. {title} ({username or channel['id']}) - density {density:.2f}% - coords {coords} - last {last_scraped}")

    print("\nOptions:\nA - Scan all channels\nS - Select specific channels (comma-separated)\nC - Cancel")
    choice = input("Enter choice: ").strip().upper() or "A"

    if choice == "C":
        return

    if choice == "S":
        selection = input("Enter channel numbers: ").strip()
        indices = []
        for item in selection.split(","):
            item = item.strip()
            if item.isdigit():
                indices.append(int(item))
        selected = [channels[i - 1] for i in indices if 1 <= i <= len(channels)]
    else:
        selected = channels

    if not selected:
        print("No channels selected.")
        return

    identifiers = [channel.get("username") or channel["id"] for channel in selected]

    channel_scraper(
        channel_links=identifiers,
        date_limit=None,
        output_path=None,
        api_id=api_id,
        api_hash=api_hash,
        session_name="database_scan",
        use_database=True,
        skip_existing=db_config.get("skip_existing", True),
        db_path=db_config.get("path"),
        database=database,
        recommendation_manager=recommendation_manager,
    )

    print("Scan complete. Updated data is available in the database.")


def handle_database_statistics(database: Optional[CoordinatesDatabase]) -> None:
    if not database:
        print("Database support is disabled.")
        return

    stats = database.get_database_statistics()
    print("\n=== Database Statistics ===")
    print(f"Total messages: {stats.total_messages}")
    print(f"Total coordinates: {stats.total_coordinates}")
    print(f"Tracked channels: {stats.tracked_channels}")
    print(f"Active channels: {stats.active_channels}")
    print(f"Average coordinate density: {stats.average_density:.2f}%")
    print(f"Last scrape: {stats.last_scrape or 'N/A'}")

    top_channels = database.get_top_channels_by_density()
    if top_channels:
        print("\nTop channels by coordinate density:")
        for channel in top_channels:
            username = channel.get("username") or channel["id"]
            density = channel.get("coordinate_density", 0.0)
            print(f" - {username}: {density:.2f}% ({channel.get('messages_with_coordinates', 0)} coords)")

    sessions = database.get_session_history()
    if sessions:
        print("\nRecent scraping sessions:")
        for session in sessions:
            summary = (
                f"#{session['id']} {session.get('session_type', 'unknown')} - {session.get('status', 'n/a')} - "
                f"channels {session.get('channels_scraped', 0)} - new messages {session.get('new_messages', 0)}"
            )
            print(f" - {summary}")


def handle_database_management(database: Optional[CoordinatesDatabase]) -> None:
    if not database:
        print("Database support is disabled.")
        return

    menu = """
=== Database Management ===
1. Export all data to CSV
2. Export data for a specific channel
3. Backup database
4. Vacuum database
5. Reset database
6. Import CSV files from results/
7. Return
Enter choice: """

    while True:
        choice = input(menu).strip()
        if choice == "1":
            path = input("Enter CSV export path: ").strip() or "results/database_export.csv"
            df = database.export_to_dataframe()
            df.to_csv(path, index=False)
            print(f"Exported {len(df)} rows to {path}")
        elif choice == "2":
            channel_identifier = input("Enter channel ID: ").strip()
            if not channel_identifier.isdigit():
                print("Channel ID must be numeric.")
                continue
            df = database.export_to_dataframe(int(channel_identifier))
            if df.empty:
                print("No records found for the specified channel.")
                continue
            path = input("Enter CSV export path: ").strip() or f"results/channel_{channel_identifier}.csv"
            df.to_csv(path, index=False)
            print(f"Exported {len(df)} rows to {path}")
        elif choice == "3":
            path = input("Enter backup file path: ").strip() or "results/telegram_coordinates_backup.db"
            if database.backup_database(path):
                print(f"Database backed up to {path}")
        elif choice == "4":
            if database.vacuum_database():
                print("Database vacuum completed.")
        elif choice == "5":
            confirm = input("This will delete ALL data. Type 'RESET' to confirm: ").strip()
            if confirm == "RESET":
                db_path = Path(database.db_path)
                database.close()
                if db_path.exists():
                    db_path.unlink()
                database.connect()
                database.initialize_schema()
                print("Database has been reset.")
            else:
                print("Reset cancelled.")
        elif choice == "6":
            imported = detect_and_migrate_all_results(database=database)
            print(f"Imported {imported} coordinate rows from CSV files.")
        elif choice == "7":
            break
        else:
            print("Invalid choice. Please try again.")


def handle_advanced_options(
    database: Optional[CoordinatesDatabase],
    db_config: dict,
    api_id: int,
    api_hash: str,
    recommendation_manager: Optional[RecommendationManager],
) -> None:
    while True:
        choice = input(ADVANCED_MENU).strip()
        if choice == "1":
            handle_search_all_chats(database, db_config, api_id, api_hash, recommendation_manager)
        elif choice == "2":
            handle_process_json(database)
        elif choice == "3":
            handle_scan_known_channels(database, db_config, api_id, api_hash, recommendation_manager)
        elif choice == "4":
            handle_database_management(database)
        elif choice == "5":
            handle_recommendation_management(
                recommendation_manager,
                database,
                db_config,
                api_id,
                api_hash,
            )
        elif choice == "6":
            break
        else:
            print("Invalid selection. Please choose an option from 1 to 6.")


def main() -> None:
    configure_logging()
    env_path = Path(__file__).resolve().parent / ".env"
    config = load_environment(env_path)
    api_id, api_hash = ensure_api_credentials(env_path, config)

    session_name = prompt_session_name(config, env_path)
    asyncio.run(ensure_telegram_authentication(api_id, api_hash, session_name))

    db_config = get_database_configuration(config)
    database = CoordinatesDatabase(db_config["path"]) if db_config["enabled"] else None
    recommendation_manager = RecommendationManager(database) if database else None

    show_startup_recommendations(
        recommendation_manager,
        database,
        db_config,
        api_id,
        api_hash,
    )

    while True:
        choice = input(MAIN_MENU).strip()
        if choice == "1":
            handle_specific_channel(database, db_config, api_id, api_hash, recommendation_manager)
        elif choice == "2":
            handle_advanced_options(database, db_config, api_id, api_hash, recommendation_manager)
        elif choice == "3":
            handle_database_statistics(database)
        elif choice == "4":
            print("Goodbye!")
            break
        else:
            print("Invalid selection. Please choose an option from 1 to 4.")


if __name__ == "__main__":  # pragma: no cover - interactive entry point
    main()
<|MERGE_RESOLUTION|>--- conflicted
+++ resolved
@@ -12,12 +12,8 @@
 from pathlib import Path
 from typing import Any, Callable, Dict, Iterable, List, Optional, Tuple
 
-<<<<<<< HEAD
 from dotenv import load_dotenv, set_key
 from colorama import Fore, Style, init as colorama_init
-=======
-from dotenv import set_key
->>>>>>> 60b89d2b
 
 from src.channel_scraper import channel_scraper
 from src.database import CoordinatesDatabase
@@ -142,7 +138,6 @@
     return config.session_name
 
 
-<<<<<<< HEAD
 def prompt_with_smart_default(
     prompt: str,
     default: str,
@@ -181,12 +176,6 @@
         prompt,
         default_session,
         validator=lambda value: bool(value.strip()),
-=======
-def prompt_session_name(config: Config, env_path: Path) -> str:
-    default_session = get_default_session_name(config)
-    session_name = (
-        input(f"Enter Telegram session name to use [{default_session}]: ").strip() or default_session
->>>>>>> 60b89d2b
     )
     os.environ["TELEGRAM_SESSION_NAME"] = session_name
     set_key(str(env_path), "TELEGRAM_SESSION_NAME", session_name)
