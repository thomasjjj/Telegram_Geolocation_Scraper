--- conflicted
+++ resolved
@@ -32,11 +32,8 @@
 
 try:
     from telethon import TelegramClient
-<<<<<<< HEAD
     from telethon.tl.types import PeerChannel
-=======
     from telethon.errors import RPCError
->>>>>>> 1ce0cad3
 except ImportError as exc:  # pragma: no cover - missing dependency is fatal
     raise SystemExit("Telethon must be installed to run the scraper") from exc
 
@@ -744,11 +741,6 @@
         api_hash: str,
         recommendations: List[RecommendationRecord],
 ) -> None:
-<<<<<<< HEAD
-=======
-    from telethon import TelegramClient
-
->>>>>>> 1ce0cad3
     # First, try to enrich any channels without usernames
     needs_enrichment = [r for r in recommendations if not r.get("username")]
     if needs_enrichment:
