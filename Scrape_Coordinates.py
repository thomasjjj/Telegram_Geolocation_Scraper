"""Interactive entry point for the Telegram coordinates scraper."""

from __future__ import annotations

import asyncio
import getpass
import csv
import datetime
import json
import logging
import os
from pathlib import Path
from typing import Any, Callable, Dict, Iterable, List, Optional, Tuple, Union

from dotenv import load_dotenv, set_key
from colorama import Fore, Style, init as colorama_init

from src.channel_scraper import channel_scraper
from src.database import CoordinatesDatabase
from src.db_migration import detect_and_migrate_all_results, migrate_existing_csv_to_database
from src.json_processor import process_telegram_json, save_dataframe_to_csv
from src.config import Config
from src.recommendations import RecommendationManager
from src.validators import (
    prompt_validated,
    validate_date,
    validate_non_empty,
    validate_positive_int,
)

try:
    from telethon import TelegramClient
except ImportError as exc:  # pragma: no cover - missing dependency is fatal
    raise SystemExit("Telethon must be installed to run the scraper") from exc


# Keywords are normalised to lowercase to avoid capitalisation-specific duplicates.
DEFAULT_GEO_KEYWORDS = [
    "coordinate",
    "coordinates",
    "geo-location",
    "geoloc",
    "geolocate",
    "geolocated",
    "geolocation",
    "gps",
    "located",
    "location",
    "геолокированный",
    "геолокации",
    "геолокация",
    "геолокацией",
    "геолокацию",
    "геолокація",
    "геолокації",
    "геолокацію",
    "геолокований",
    "координатами",
    "координати",
    "координатах",
    "координаты",
    "местоположение",
    "местоположении",
    "местоположения",
    "місцезнаходження",
    "расположенный",
    "розташування",
    "розташований",
]


colorama_init(autoreset=True)


LOGGER = logging.getLogger(__name__)

DbConfig = Dict[str, Any]
RecommendationRecord = Dict[str, Any]
SearchResult = Dict[str, Any]


def _validate_percentage(value: str) -> bool:
    """Return ``True`` if *value* is a non-negative float."""

    try:
        return float(value) >= 0.0
    except ValueError:
        return False


MAIN_MENU = """
=== Telegram Coordinates Scraper ===

1. Quick Scrape (recommended)
   → Enter channel(s) and start immediately
   
2. Advanced Options
   → Database management, recommendations, JSON import
   
3. View Results & Statistics

4. Exit

Enter choice (1-4): """


ADVANCED_MENU = """
=== Advanced Options ===

1. Search all accessible chats
2. Process a JSON export file
3. Scan all known channels with coordinates
4. Manage database
5. Manage recommended channels
6. Visualise coordinates (Kepler.gl)
7. Back to main menu

Enter choice (1-7): """


def configure_logging() -> None:
    """Configure application-wide logging preferences."""

    logging.basicConfig(
        level=logging.INFO,
        format="%(asctime)s %(levelname)s %(name)s: %(message)s",
    )
    logging.getLogger("telethon").setLevel(logging.WARNING)
    LOGGER.debug("Logging configured.")


def load_environment(env_path: Path) -> Config:
    """Load configuration from the ``.env`` file located at *env_path*."""

    if not env_path.exists():
        env_path.touch()
        LOGGER.info("Created environment file at %s", env_path)

    LOGGER.debug("Loading configuration from %s", env_path)
    return Config(env_path)


def ensure_api_credentials(env_path: Path, config: Config) -> Tuple[int, str]:
    """Ensure the Telegram API credentials are present and cached."""

    api_id_value = config.api_id
    if not api_id_value:
        api_id_str = prompt_validated(
            "Enter your Telegram API ID: ",
            validate_positive_int,
            error_msg="API ID must be a positive integer.",
        )
        api_id_value = int(api_id_str)
        set_key(str(env_path), "TELEGRAM_API_ID", str(api_id_value))
        print("Saved API ID to .env")
        LOGGER.info("Stored API ID in %s", env_path)
    os.environ["TELEGRAM_API_ID"] = str(api_id_value)

    api_hash_value = config.api_hash
    if not api_hash_value:
        api_hash_value = prompt_validated(
            "Enter your Telegram API hash: ",
            validate_non_empty,
            error_msg="API hash cannot be empty.",
        )
        set_key(str(env_path), "TELEGRAM_API_HASH", api_hash_value)
        print("Saved API hash to .env")
        LOGGER.info("Stored API hash in %s", env_path)
    os.environ["TELEGRAM_API_HASH"] = api_hash_value

    LOGGER.debug("API credentials ready for session initialisation.")
    return int(api_id_value), api_hash_value


def get_database_configuration(config: Config) -> DbConfig:
    """Return a mapping containing the runtime database configuration."""

    db_config: DbConfig = {
        "enabled": config.database_enabled,
        "path": config.database_path,
        "skip_existing": config.database_skip_existing,
    }
    LOGGER.debug("Database configuration resolved: %s", db_config)
    return db_config


def get_default_session_name(config: Optional[Config] = None) -> str:
    if config is None:
        config = Config()
    return config.session_name


def prompt_with_smart_default(
    prompt: str,
    default: str,
    validator: Optional[Callable[[str], bool]] = None,
) -> str:
    """Prompt the user highlighting an auto-detected default value.

    Parameters
    ----------
    prompt:
        The user-facing text to display.
    default:
        The fallback value that is highlighted and returned when the user
        provides an empty response or fails validation.
    validator:
        Optional callable that receives the raw user input. If it returns
        ``False`` the default value is used instead.
    """

    separator = " " if prompt.rstrip().endswith(":") else ": "
    default_hint = f" [{Fore.GREEN}{default}{Style.RESET_ALL}]" if default else ""
    response = input(f"{prompt}{default_hint}{separator}").strip()
    if not response:
        return default

    if validator and not validator(response):
        print(f"{Fore.RED}Invalid input. Using default.{Style.RESET_ALL}")
        return default

    return response


def prompt_session_name(
    prompt: str = "Enter Telegram session name to use",
    *,
    config: Optional[Config] = None,
    env_path: Optional[Path] = None,
) -> str:
    default_session = get_default_session_name(config)
    session_name = prompt_with_smart_default(
        prompt,
        default_session,
        validator=validate_non_empty,
    )
    os.environ["TELEGRAM_SESSION_NAME"] = session_name
    if env_path is not None:
        set_key(str(env_path), "TELEGRAM_SESSION_NAME", session_name)
    return session_name


async def ensure_telegram_authentication(api_id: int, api_hash: str, session_name: str) -> None:
    """Ensure the Telegram session is authenticated before continuing."""

    print(f"\nConnecting to Telegram using session '{session_name}' to verify authentication...")
    LOGGER.info("Starting authentication check for session '%s'", session_name)

    phone_prompt = lambda: input("Enter your Telegram phone number (including country code): ").strip()
    password_prompt = lambda: getpass.getpass("Enter your Telegram 2FA password: ")

    client = TelegramClient(session_name, api_id, api_hash)
    try:
        await client.start(phone=phone_prompt, password=password_prompt)
        me = await client.get_me()
    except Exception as exc:  # pragma: no cover - Telethon runtime interaction
        LOGGER.error("Authentication failed for session '%s': %s", session_name, exc)
        raise SystemExit(f"Failed to authenticate with Telegram: {exc}") from exc
    else:
        if me:
            display_name_parts = [getattr(me, "first_name", None), getattr(me, "last_name", None)]
            display_name = " ".join(part for part in display_name_parts if part)
            identifier = getattr(me, "username", None) or display_name or str(getattr(me, "id", "unknown"))
            print(f"Authenticated as {identifier}.")
            LOGGER.info("Authenticated Telegram session as %s", identifier)
        else:
            print("Authentication successful.")
            LOGGER.info("Authentication succeeded without user details for session '%s'", session_name)
    finally:
        await client.disconnect()
        LOGGER.debug("Disconnected temporary authentication client for session '%s'", session_name)


def first_time_setup(config: Config) -> bool:
    session_name = config.session_name or os.getenv("TELEGRAM_SESSION_NAME", "scraper")
    session_file = Path(f"{session_name}.session")
    credentials_missing = not (config.api_id and config.api_hash)
    return credentials_missing or not session_file.exists()


def setup_wizard(env_path: Path, config: Config) -> tuple[int, str, str]:
    print("Step 1/3: Add your Telegram API credentials.")
    api_id, api_hash = ensure_api_credentials(env_path, config)

    refreshed_config = Config(env_path)

    print("\nStep 2/3: Choose a name for your session file.")
    session_name = prompt_session_name(
        "Enter a session name",
        config=refreshed_config,
        env_path=env_path,
    )

    print("\nStep 3/3: Sign in to Telegram so we can verify access.")
    asyncio.run(ensure_telegram_authentication(api_id, api_hash, session_name))

    print("\n🎉 Setup complete! You're ready to start scraping.\n")

    return api_id, api_hash, session_name


async def _search_dialogs_for_keywords(
    api_id: int,
    api_hash: str,
    session_name: str,
    keywords: Iterable[str],
    message_limit: int = 200,
    days_limit: Optional[int] = None,
) -> List[SearchResult]:
    cutoff = None
    if days_limit is not None:
        cutoff = datetime.datetime.utcnow() - datetime.timedelta(days=days_limit)

    LOGGER.debug(
        "Searching dialogs for keywords with session '%s' (limit=%s, days_limit=%s)",
        session_name,
        message_limit,
        days_limit,
    )

    results: List[SearchResult] = []

    async with TelegramClient(session_name, api_id, api_hash) as client:
        async for dialog in client.iter_dialogs():
            if dialog.is_user:
                continue

            entity = dialog.entity
            match_keyword = None
            excerpt = None

            async for message in client.iter_messages(entity, limit=message_limit):
                if cutoff and message.date and message.date < cutoff:
                    break

                message_text = message.message or ""
                if not message_text:
                    continue

                normalized = message_text.lower()
                for keyword in keywords:
                    if keyword.lower() in normalized:
                        match_keyword = keyword
                        start_idx = max(normalized.find(keyword.lower()) - 40, 0)
                        end_idx = min(start_idx + 120, len(message_text))
                        excerpt = message_text[start_idx:end_idx].replace("\n", " ")
                        break

                if match_keyword:
                    break

            if match_keyword:
                results.append({"dialog": dialog, "entity": entity, "keyword": match_keyword, "excerpt": excerpt})

    LOGGER.info("Found %d chats with potential keyword matches", len(results))
    return results


def _parse_channel_list(raw_value: str) -> List[str]:
    return [channel.strip() for channel in raw_value.split(",") if channel.strip()]


def _suggest_channels(
    database: Optional[CoordinatesDatabase],
    recommendation_manager: Optional[RecommendationManager],
    limit: int = 3,
) -> Tuple[List[str], Optional[str]]:
    suggestions: List[str] = []
    suggestion_source: Optional[str] = None

    if recommendation_manager:
        for recommendation in recommendation_manager.get_top_recommendations(limit=limit):
            identifier = recommendation.get("username") or recommendation.get("channel_id")
            if not identifier:
                continue
            identifier_str = str(identifier)
            if identifier_str not in suggestions:
                suggestions.append(identifier_str)
        if suggestions:
            suggestion_source = "pending recommendations"

    if database and len(suggestions) < limit:
        for channel in database.get_channels_with_coordinates(limit=limit):
            identifier = channel.get("username") or channel.get("id")
            if not identifier:
                continue
            identifier_str = str(identifier)
            if identifier_str not in suggestions:
                suggestions.append(identifier_str)
            if len(suggestions) >= limit:
                break
        if suggestions and suggestion_source is None:
            suggestion_source = "previously scraped channels"

    final_suggestions = suggestions[:limit]
    if final_suggestions:
        LOGGER.info(
            "Providing %d suggested channel(s) sourced from %s",
            len(final_suggestions),
            suggestion_source or "unknown sources",
        )
    return final_suggestions, suggestion_source


def prompt_channel_selection(
    database: Optional[CoordinatesDatabase],
    recommendation_manager: Optional[RecommendationManager],
) -> List[str]:
    prompt = "Enter Telegram channel usernames or IDs (comma separated)"
    suggestions, source = _suggest_channels(database, recommendation_manager)

    if suggestions and source:
        print(
            f"Suggested {source}: {', '.join(suggestions)}"
        )

    while True:
        if suggestions:
            channels_input = prompt_with_smart_default(
                prompt,
                ", ".join(suggestions),
                validator=lambda value: bool(_parse_channel_list(value)),
            )
        else:
            channels_input = input(f"{prompt}: ").strip()
            if not channels_input:
                print("At least one channel is required.")
                continue

        channels = _parse_channel_list(channels_input)
        if channels:
            return channels

        print("No valid channels selected. Please try again.")


def prompt_date_limit() -> Optional[str]:
    value = prompt_validated(
        "Enter the date limit (YYYY-MM-DD, leave blank for no limit): ",
        validate_date,
        error_msg="Invalid date format. Please use YYYY-MM-DD.",
        allow_empty=True,
    )
    return value or None


def _decode_sources(record: Dict[str, Any]) -> List[int]:
    value = record.get("discovered_from_channels")
    if not value:
        return []
    try:
        decoded = json.loads(value)
    except (TypeError, json.JSONDecodeError):
        return []
    if isinstance(decoded, list):
        return [int(item) for item in decoded if isinstance(item, int)]
    return []


def _format_recommendation_line(index: int, recommendation: Dict[str, Any]) -> str:
    username = recommendation.get("username")
    title = recommendation.get("title")
    channel_id = recommendation["channel_id"]

    display_title = title or username or f"ID:{channel_id}"
    username_display = f"@{username}" if username else "Unavailable"
    id_display = f"ID:{channel_id}"
    score = recommendation.get("recommendation_score", 0.0)
    forward_count = int(recommendation.get("forward_count") or 0)
    coord_count = int(recommendation.get("coordinate_forward_count") or 0)
    sources = _decode_sources(recommendation)

    if score >= 70:
        indicator = "🔥"
    elif score >= 50:
        indicator = "⭐"
    else:
        indicator = "📌"

    line = [
        f"{index}. {indicator} {display_title}",
        f"   Username: {username_display}",
        f"   Channel ID: {id_display}",
        f"   Score: {score:.1f}/100 | {coord_count}/{forward_count} forwards contained coordinates",
    ]
    if sources:
        line.append(f"   Forwarded by {len(sources)} tracked channel(s)")
    return "\n".join(line)


def show_startup_recommendations(
    recommendation_manager: Optional[RecommendationManager],
    database: Optional[CoordinatesDatabase],
    db_config: DbConfig,
    api_id: int,
    api_hash: str,
) -> None:
    if not recommendation_manager or not recommendation_manager.settings.show_at_startup:
        return

    stats = recommendation_manager.get_recommendation_statistics()
    if stats.get("pending", 0) == 0:
        return

    print("\n" + "=" * 60)
    print("📢 RECOMMENDED CHANNELS DISCOVERED")
    print("=" * 60)
    print(
        f"Found {stats['pending']} channel(s) that frequently forward coordinates across "
        f"{stats['coordinate_forwards']} analysed forwards."
    )
    print()

    top_recommendations = recommendation_manager.get_top_recommendations(
        limit=recommendation_manager.settings.max_display
    )

    if not top_recommendations:
        print("No recommendations met the minimum score threshold.")
        return

    print("Top recommendations:\n")
    for idx, recommendation in enumerate(top_recommendations, start=1):
        print(_format_recommendation_line(idx, recommendation))
        print()

    print("Options:")
    print("  S - Scrape all recommended channels now")
    print("  T - Scrape the top recommendations")
    print("  V - Open recommendation management menu")
    print("  L - Skip and continue to main menu")
    print()

    choice = prompt_validated(
        "Enter choice (S/T/V/L): ",
        lambda value: value.upper() in {"S", "T", "V", "L"},
        error_msg="Please choose S, T, V, or L.",
        allow_empty=True,
        empty_value="L",
    ).upper()
    if choice == "S":
        scrape_recommended_channels_menu(
            recommendation_manager,
            database,
            db_config,
            api_id,
            api_hash,
            mode="all",
        )
    elif choice == "T":
        scrape_recommended_channels_menu(
            recommendation_manager,
            database,
            db_config,
            api_id,
            api_hash,
            mode="top",
        )
    elif choice == "V":
        handle_recommendation_management(
            recommendation_manager,
            database,
            db_config,
            api_id,
            api_hash,
        )
    else:
        print("Continuing to main menu...\n")


def handle_specific_channel(
    database: Optional[CoordinatesDatabase],
    db_config: DbConfig,
    api_id: int,
    api_hash: str,
    recommendation_manager: Optional[RecommendationManager],
    config: Config,
    env_path: Path,
) -> None:
    session_name = prompt_session_name("Enter the session name", config=config, env_path=env_path)
    channels = prompt_channel_selection(database, recommendation_manager)
    date_limit = prompt_date_limit()

    channel_scraper(
        channel_links=channels,
        date_limit=date_limit,
        output_path=None,
        api_id=api_id,
        api_hash=api_hash,
        session_name=session_name,
        use_database=db_config["enabled"] and database is not None,
        skip_existing=db_config.get("skip_existing", True),
        db_path=db_config.get("path"),
        database=database,
        recommendation_manager=recommendation_manager,
    )


def handle_search_all_chats(
    database: Optional[CoordinatesDatabase],
    db_config: DbConfig,
    api_id: int,
    api_hash: str,
    recommendation_manager: Optional[RecommendationManager],
    config: Config,
    env_path: Path,
) -> None:
    session_name = prompt_session_name("Enter the session name", config=config, env_path=env_path)
    LOGGER.info("Searching all chats for geolocation keywords")
    results = asyncio.run(
        _search_dialogs_for_keywords(api_id=api_id, api_hash=api_hash, session_name=session_name, keywords=DEFAULT_GEO_KEYWORDS)
    )
    if not results:
        print("No chats containing the default geolocation keywords were found.")
        return

    print("The following chats mention geolocation keywords:")
    for idx, result in enumerate(results, start=1):
        entity = result["entity"]
        username = getattr(entity, "username", None)
        dialog_name = result["dialog"].name or username or str(entity.id)
        identifier = f"@{username}" if username else f"ID {entity.id}"
        print(f"  [{idx}] {dialog_name} ({identifier}) - keyword: {result['keyword']}")

    selection = input("Enter numbers to scan (comma separated) or press Enter to scan all: ").strip()
    if selection:
        indices = []
        for item in selection.split(","):
            item = item.strip()
            if item.isdigit():
                indices.append(int(item))
        chosen = [results[i - 1] for i in indices if 1 <= i <= len(results)]
    else:
        chosen = results

    channels = []
    for result in chosen:
        entity = result["entity"]
        username = getattr(entity, "username", None)
        channels.append(username or str(entity.id))

    if not channels:
        print("No valid channels selected.")
        LOGGER.warning("No channels selected after chat search")
        return

    channel_scraper(
        channel_links=channels,
        date_limit=None,
        output_path=None,
        api_id=api_id,
        api_hash=api_hash,
        session_name=session_name,
        use_database=db_config["enabled"] and database is not None,
        skip_existing=db_config.get("skip_existing", True),
        db_path=db_config.get("path"),
        database=database,
        recommendation_manager=recommendation_manager,
    )


def scrape_recommended_channels_menu(
    recommendation_manager: Optional[RecommendationManager],
    database: Optional[CoordinatesDatabase],
    db_config: DbConfig,
    api_id: int,
    api_hash: str,
    mode: str = "interactive",
) -> None:
    if not recommendation_manager:
        print("Recommendation system is disabled.")
        return

    if mode == "all":
        recommendations = recommendation_manager.list_recommendations(status="pending")
    elif mode == "top":
        recommendations = recommendation_manager.get_top_recommendations(limit=recommendation_manager.settings.max_display)
    else:
        print("\nScrape Recommended Channels")
        print("-" * 40)
        print("1. Scrape all pending recommendations")
        print("2. Scrape top N recommendations")
        print("3. Scrape specific recommendations")
        print("4. Back")
        print()

        choice = prompt_validated(
            "Enter choice (1-4): ",
            lambda value: value in {"1", "2", "3", "4"},
            error_msg="Please select an option between 1 and 4.",
        )
        if choice == "1":
            recommendations = recommendation_manager.list_recommendations(status="pending")
        elif choice == "2":
            limit = int(
                prompt_validated(
                    "How many top recommendations to scrape? ",
                    validate_positive_int,
                    error_msg="Please enter a positive integer.",
                )
            )
            recommendations = recommendation_manager.get_top_recommendations(limit=limit)
        elif choice == "3":
            view_all_recommendations(recommendation_manager)
            indices_input = input("Enter recommendation numbers to scrape (comma-separated): ").strip()
            indices: List[int] = []
            for item in indices_input.split(","):
                item = item.strip()
                if item.isdigit():
                    indices.append(int(item))
            pending = recommendation_manager.list_recommendations(status="pending")
            recommendations = [pending[i - 1] for i in indices if 1 <= i <= len(pending)]
        else:
            return

    if not recommendations:
        print("No recommendations selected for scraping.")
        return

    _run_recommended_scrape(
        recommendation_manager,
        database,
        db_config,
        api_id,
        api_hash,
        recommendations,
    )


def _run_recommended_scrape(
        recommendation_manager: RecommendationManager,
        database: Optional[CoordinatesDatabase],
        db_config: DbConfig,
        api_id: int,
        api_hash: str,
        recommendations: List[RecommendationRecord],
) -> None:
    from telethon import TelegramClient

    # First, try to enrich any channels without usernames
    needs_enrichment = [r for r in recommendations if not r.get("username")]
    if needs_enrichment:
        print(f"\n{len(needs_enrichment)} channel(s) need enrichment to fetch usernames.")
        enrich = input("Enrich them now? (y/N): ").strip().lower()
        if enrich == "y":
            async def enrich_batch():
                async with TelegramClient("recommended_scrape", api_id, api_hash) as client:
                    for rec in needs_enrichment:
                        await recommendation_manager.enrich_recommendation(client, rec["channel_id"])

            try:
                asyncio.run(enrich_batch())
                # Reload recommendations to get updated data
                recommendations = [recommendation_manager.get_recommended_channel(r["channel_id"])
                                   for r in recommendations]
                recommendations = [r for r in recommendations if r is not None]
            except Exception as exc:
                print(f"Enrichment failed: {exc}")
                print("Continuing with available data...")

<<<<<<< HEAD
    identifiers: List[Union[str, PeerChannel]] = []
=======
    identifiers: List[str] = []
>>>>>>> 5b64e01d
    for recommendation in recommendations:
        username = recommendation.get("username")
        if username:
            # Use username if available (most reliable)
            identifiers.append(username)
        else:
            channel_id = recommendation["channel_id"]
            # Telethon expects identifiers that it can resolve via ``get_entity``.
            # Using a ``PeerChannel`` instance here would require an ``access_hash``,
            # so fallback to the channel ID string instead.
            identifiers.append(str(channel_id))

    print(f"Preparing to scrape {len(identifiers)} channel(s).")
    LOGGER.info("Scraping %d recommended channels", len(identifiers))
    confirm = input("Continue? (y/N): ").strip().lower()
    if confirm != "y":
        print("Cancelled.")
        LOGGER.debug("User cancelled recommended channel scrape")
        return

    date_limit_value = prompt_validated(
        "Enter date limit (YYYY-MM-DD, or press Enter for no limit): ",
        validate_date,
        error_msg="Invalid date format. Please use YYYY-MM-DD.",
        allow_empty=True,
    )
    date_limit = date_limit_value or None

    channel_scraper(
        channel_links=identifiers,
        date_limit=date_limit,
        output_path=None,
        api_id=api_id,
        api_hash=api_hash,
        session_name="recommended_scrape",
        use_database=db_config.get("enabled", True) and database is not None,
        skip_existing=db_config.get("skip_existing", True),
        db_path=db_config.get("path"),
        database=database,
        recommendation_manager=recommendation_manager,
    )

    for recommendation in recommendations:
        recommendation_manager.mark_recommendation_status(
            recommendation["channel_id"],
            "scraped",
            notes="Scraped without on-demand CSV export",
        )

    print("\n✅ Scraping complete! Review new data through the database management menu.")


def display_recommendation_menu() -> None:
    """Print the recommendation management menu to stdout."""

    print("Options:")
    print("  1. View all pending recommendations")
    print("  2. View top recommendations")
    print("  3. Search recommendations")
    print("  4. Scrape recommended channels")
    print("  5. Accept/Reject recommendations")
    print("  6. Enrich recommendations (fetch channel details)")
    print("  7. Export recommendations to CSV")
    print("  8. View forward analysis")
    print("  9. Back to main menu")
    print()


def get_recommendation_choice() -> str:
    """Return a validated menu selection for recommendation management."""

    return prompt_validated(
        "Enter choice (1-9): ",
        lambda value: value in {str(i) for i in range(1, 10)},
        error_msg="Please select an option between 1 and 9.",
    )


def _display_recommendation_overview(recommendation_manager: RecommendationManager) -> None:
    """Print high level statistics about tracked recommendations."""

    print("\n" + "=" * 60)
    print("RECOMMENDED CHANNELS MANAGEMENT")
    print("=" * 60)

    stats = recommendation_manager.get_recommendation_statistics()
    print(f"Total Recommended: {stats['total_recommended']}")
    print(f"  Pending: {stats['pending']}")
    print(f"  Accepted: {stats['accepted']}")
    print(f"  Rejected: {stats['rejected']}")
    print(f"  Inaccessible: {stats['inaccessible']}")
    print()


def execute_recommendation_action(
    choice: str,
    recommendation_manager: RecommendationManager,
    database: Optional[CoordinatesDatabase],
    db_config: DbConfig,
    api_id: int,
    api_hash: str,
) -> bool:
    """Execute the menu action mapped to *choice*.

    Returns ``False`` when the caller should exit the menu.
    """

    if choice == "9":
        LOGGER.debug("Exiting recommendation management menu")
        return False

    handlers: Dict[str, Callable[[], None]] = {
        "1": lambda: view_all_recommendations(recommendation_manager),
        "2": lambda: view_top_recommendations(recommendation_manager),
        "3": lambda: search_recommendations_cli(recommendation_manager),
        "4": lambda: scrape_recommended_channels_menu(
            recommendation_manager,
            database,
            db_config,
            api_id,
            api_hash,
        ),
        "5": lambda: accept_reject_recommendations(recommendation_manager),
        "6": lambda: enrich_recommendations_cli(recommendation_manager, api_id, api_hash),
        "7": lambda: export_recommendations_cli(recommendation_manager),
        "8": lambda: view_forward_analysis(recommendation_manager),
    }

    handler = handlers.get(choice)
    if handler:
        LOGGER.debug("Executing recommendation menu option %s", choice)
        handler()
    else:
        print("Invalid choice. Please try again.")
    return True


def handle_recommendation_management(
    recommendation_manager: Optional[RecommendationManager],
    database: Optional[CoordinatesDatabase],
    db_config: DbConfig,
    api_id: int,
    api_hash: str,
) -> None:
    if not recommendation_manager or not recommendation_manager.settings.enabled:
        print("Recommendation system is disabled.")
        return

    while True:
        _display_recommendation_overview(recommendation_manager)
        display_recommendation_menu()
        choice = get_recommendation_choice()
        if not execute_recommendation_action(
            choice,
            recommendation_manager,
            database,
            db_config,
            api_id,
            api_hash,
        ):
            break


def view_all_recommendations(recommendation_manager: RecommendationManager) -> None:
    recommendations = recommendation_manager.list_recommendations(status="pending", limit=100)
    if not recommendations:
        print("\nNo pending recommendations found.")
        return

    print("\n#   Score   Username/ID                 Forwards   Coords   Sources")
    print("-" * 80)
    for idx, recommendation in enumerate(recommendations, start=1):
        username = recommendation.get("username")
        username_display = f"@{username}" if username else f"ID:{recommendation['channel_id']}"
        score = recommendation.get("recommendation_score", 0.0)
        forward_count = int(recommendation.get("forward_count") or 0)
        coord_count = int(recommendation.get("coordinate_forward_count") or 0)
        sources = len(_decode_sources(recommendation))
        print(
            f"{idx:<3} {score:>6.1f}  {username_display:<25} {forward_count:<9} {coord_count:<7} {sources:<7}"
        )


def view_top_recommendations(recommendation_manager: RecommendationManager, limit: int = 10) -> None:
    recommendations = recommendation_manager.get_top_recommendations(limit=limit)
    if not recommendations:
        print("No recommendations meet the minimum score threshold.")
        return

    print()
    for idx, recommendation in enumerate(recommendations, start=1):
        print(_format_recommendation_line(idx, recommendation))
        print()


def search_recommendations_cli(recommendation_manager: RecommendationManager) -> None:
    term = prompt_validated(
        "Enter search term (username, title, or ID): ",
        validate_non_empty,
        error_msg="Search term is required.",
    )
    results = recommendation_manager.search_recommendations(term)
    if not results:
        print("No recommendations matched your search.")
        return
    print()
    for idx, recommendation in enumerate(results, start=1):
        print(_format_recommendation_line(idx, recommendation))
        print()


def accept_reject_recommendations(recommendation_manager: RecommendationManager) -> None:
    recommendations = recommendation_manager.get_top_recommendations(limit=20, min_score=0.0)
    if not recommendations:
        print("No pending recommendations available for review.")
        return

    for idx, recommendation in enumerate(recommendations, start=1):
        print("\n" + "=" * 60)
        print(f"Recommendation {idx}/{len(recommendations)}")
        print("=" * 60)
        username = recommendation.get("username")
        title = recommendation.get("title") or username or f"ID:{recommendation['channel_id']}"
        print(f"Channel: {title}")
        print(f"Identifier: @{username}" if username else f"ID: {recommendation['channel_id']}")
        print(f"Score: {recommendation.get('recommendation_score', 0.0):.1f}/100")
        print(
            f"Forwards seen: {recommendation.get('forward_count', 0)} "
            f"({recommendation.get('coordinate_forward_count', 0)} with coordinates)"
        )
        print(f"First seen: {recommendation.get('first_seen', 'Unknown')}")
        print(f"Last seen: {recommendation.get('last_seen', 'Unknown')}")
        sources = _decode_sources(recommendation)
        if sources:
            print(f"Forwarded by {len(sources)} tracked channel(s)")

        print()
        print("Options: A - Accept | R - Reject | S - Skip | Q - Quit")
        decision = prompt_validated(
            "Enter choice (A/R/S/Q): ",
            lambda value: value.upper() in {"A", "R", "S", "Q"},
            error_msg="Please choose A, R, S, or Q.",
            allow_empty=True,
            empty_value="S",
        ).upper()

        if decision == "A":
            notes = input("Add notes (optional): ").strip() or None
            recommendation_manager.mark_recommendation_status(
                recommendation["channel_id"],
                "accepted",
                notes,
            )
            print("✅ Accepted!")
        elif decision == "R":
            reason = input("Reason for rejection (optional): ").strip() or None
            recommendation_manager.mark_recommendation_status(
                recommendation["channel_id"],
                "rejected",
                reason,
            )
            print("❌ Rejected.")
        elif decision == "Q":
            break
        else:
            print("⏭️  Skipped.")


def enrich_recommendations_cli(
    recommendation_manager: RecommendationManager,
    api_id: int,
    api_hash: str,
) -> None:
    recommendations = recommendation_manager.list_recommendations(limit=100, order_by="last_seen DESC")
    if not recommendations:
        print("No recommendations available for enrichment.")
        return

    confirm = input(f"Fetch details for {len(recommendations)} recommendation(s)? (y/N): ").strip().lower()
    if confirm != "y":
        return

    session_name = os.environ.get("TELEGRAM_SESSION_NAME", "recommendation_enrichment")

    async def enrich_all() -> None:
        async with TelegramClient(session_name, api_id, api_hash) as client:
            enriched = failed = 0
            for recommendation in recommendations:
                success = await recommendation_manager.enrich_recommendation(
                    client,
                    recommendation["channel_id"],
                )
                if success:
                    enriched += 1
                else:
                    failed += 1
            print(f"\nEnrichment complete. Success: {enriched}, Failed: {failed}")

    try:
        asyncio.run(enrich_all())
    except Exception as exc:  # pragma: no cover - Telethon runtime errors
        LOGGER.error("Failed to enrich recommendations: %s", exc)


def export_recommendations_cli(recommendation_manager: RecommendationManager) -> None:
    status = prompt_validated(
        "Export which status? (pending/accepted/rejected/all) [pending]: ",
        lambda value: value.lower() in {"pending", "accepted", "rejected", "all"},
        error_msg="Please choose pending, accepted, rejected, or all.",
        allow_empty=True,
        empty_value="pending",
    ).lower()
    if status == "all":
        records = recommendation_manager.export_recommendations(status=None)
    else:
        records = recommendation_manager.export_recommendations(status=status)

    if not records:
        print("No recommendations found for export.")
        return

    output_path = input("Enter CSV export path (default results/recommendations.csv): ").strip() or "results/recommendations.csv"
    os.makedirs(os.path.dirname(output_path) or ".", exist_ok=True)

    fieldnames = sorted({key for record in records for key in record.keys()})
    with open(output_path, "w", newline="", encoding="utf-8") as handle:
        writer = csv.DictWriter(handle, fieldnames=fieldnames)
        writer.writeheader()
        for record in records:
            writer.writerow(record)

    print(f"Exported {len(records)} recommendation(s) to {output_path}")


def view_forward_analysis(recommendation_manager: RecommendationManager) -> None:
    rows = recommendation_manager.db.query(
        """
        SELECT rc.channel_id,
               rc.username,
               rc.title,
               rc.recommendation_score,
               COUNT(cf.id) AS forward_count,
               SUM(CASE WHEN cf.had_coordinates = 1 THEN 1 ELSE 0 END) AS coord_count,
               COUNT(DISTINCT cf.to_channel_id) AS source_diversity
        FROM recommended_channels rc
        JOIN channel_forwards cf ON cf.from_channel_id = rc.channel_id
        GROUP BY rc.channel_id
        ORDER BY coord_count DESC, forward_count DESC
        LIMIT 20
        """
    )

    if not rows:
        print("No forward analysis data available yet.")
        return

    print("\nRecommended Channel                 Score   Forwards  w/Coords  Sources")
    print("-" * 90)
    for row in rows:
        username = row["username"]
        title = row["title"] or username or f"ID:{row['channel_id']}"
        print(
            f"{title:<35} {row['recommendation_score']:<7.1f} {row['forward_count']:<9} "
            f"{row['coord_count']:<9} {row['source_diversity']:<7}"
        )
def handle_process_json(database: Optional[CoordinatesDatabase]) -> None:
    json_file = prompt_validated(
        "Enter the path to the Telegram JSON export: ",
        validate_non_empty,
        error_msg="JSON file path is required.",
    )

    post_link_base = prompt_validated(
        "Enter the base URL for post links (e.g. https://t.me/channel/): ",
        validate_non_empty,
        error_msg="A base URL is required.",
    )
    if not post_link_base.endswith("/"):
        post_link_base += "/"

    LOGGER.info("Processing Telegram JSON export located at %s", json_file)
    df = process_telegram_json(json_file, post_link_base)
    if df.empty:
        print("No coordinates were found in the JSON file.")
        return

    csv_path = input("Enter the output CSV path: ").strip() or "results/json_import.csv"
    if save_dataframe_to_csv(df, csv_path):
        print(f"Saved {len(df)} rows to {csv_path}")

    if database:
        migrate = input("Import these results into the database? (y/N): ").strip().lower() == "y"
        if migrate:
            imported = migrate_existing_csv_to_database(csv_path, database)
            database.vacuum_database()
            print(f"Imported {imported} coordinate rows into the database.")
            LOGGER.info("Imported %d coordinate rows from JSON export", imported)


def handle_scan_known_channels(
    database: Optional[CoordinatesDatabase],
    db_config: DbConfig,
    api_id: int,
    api_hash: str,
    recommendation_manager: Optional[RecommendationManager],
) -> None:
    if not database:
        print("Database support is disabled.")
        return

    min_density_input = prompt_validated(
        "Minimum coordinate density percentage to include (default 0): ",
        _validate_percentage,
        error_msg="Please enter a non-negative number.",
        allow_empty=True,
    )
    min_density = float(min_density_input) if min_density_input else 0.0

    channels = database.get_channels_with_coordinates(min_density=min_density)
    if not channels:
        print("No channels with stored coordinates matched the criteria.")
        return

    print("\nFound channels with coordinate history:\n")
    for idx, channel in enumerate(channels, start=1):
        username = channel.get("username")
        title = channel.get("title") or username or channel["id"]
        density = channel.get("coordinate_density", 0.0)
        last_scraped = channel.get("last_scraped", "N/A")
        coords = channel.get("messages_with_coordinates", 0)
        print(f"{idx:>2}. {title} ({username or channel['id']}) - density {density:.2f}% - coords {coords} - last {last_scraped}")

    print("\nOptions:\nA - Scan all channels\nS - Select specific channels (comma-separated)\nC - Cancel")
    choice = prompt_validated(
        "Enter choice: ",
        lambda value: value.upper() in {"A", "S", "C"},
        error_msg="Please choose A, S, or C.",
        allow_empty=True,
        empty_value="A",
    ).upper()

    if choice == "C":
        return

    if choice == "S":
        selection = input("Enter channel numbers: ").strip()
        indices = []
        for item in selection.split(","):
            item = item.strip()
            if item.isdigit():
                indices.append(int(item))
        selected = [channels[i - 1] for i in indices if 1 <= i <= len(channels)]
    else:
        selected = channels

    if not selected:
        print("No channels selected.")
        return

    identifiers = [channel.get("username") or channel["id"] for channel in selected]
    LOGGER.info("Scanning %d known channel(s) for coordinates", len(identifiers))

    channel_scraper(
        channel_links=identifiers,
        date_limit=None,
        output_path=None,
        api_id=api_id,
        api_hash=api_hash,
        session_name="database_scan",
        use_database=True,
        skip_existing=db_config.get("skip_existing", True),
        db_path=db_config.get("path"),
        database=database,
        recommendation_manager=recommendation_manager,
    )

    print("Scan complete. Updated data is available in the database.")


def handle_database_statistics(database: Optional[CoordinatesDatabase]) -> None:
    if not database:
        print("Database support is disabled.")
        return

    stats = database.get_database_statistics()
    print("\n=== Database Statistics ===")
    print(f"Total messages: {stats.total_messages}")
    print(f"Total coordinates: {stats.total_coordinates}")
    print(f"Tracked channels: {stats.tracked_channels}")
    print(f"Active channels: {stats.active_channels}")
    print(f"Average coordinate density: {stats.average_density:.2f}%")
    print(f"Last scrape: {stats.last_scrape or 'N/A'}")

    top_channels = database.get_top_channels_by_density()
    if top_channels:
        print("\nTop channels by coordinate density:")
        for channel in top_channels:
            username = channel.get("username") or channel["id"]
            density = channel.get("coordinate_density", 0.0)
            print(f" - {username}: {density:.2f}% ({channel.get('messages_with_coordinates', 0)} coords)")

    sessions = database.get_session_history()
    if sessions:
        print("\nRecent scraping sessions:")
        for session in sessions:
            summary = (
                f"#{session['id']} {session.get('session_type', 'unknown')} - {session.get('status', 'n/a')} - "
                f"channels {session.get('channels_scraped', 0)} - new messages {session.get('new_messages', 0)}"
            )
            print(f" - {summary}")


def handle_database_management(database: Optional[CoordinatesDatabase]) -> None:
    if not database:
        print("Database support is disabled.")
        return

    menu = """
=== Database Management ===
1. Export all data to CSV
2. Export data for a specific channel
3. Backup database
4. Vacuum database
5. Reset database
6. Import CSV files from results/
7. Return
Enter choice: """

    while True:
        choice = prompt_validated(
            menu,
            lambda value: value in {str(i) for i in range(1, 8)},
            error_msg="Please select an option between 1 and 7.",
        )
        if choice == "1":
            path = input("Enter CSV export path: ").strip() or "results/database_export.csv"
            df = database.export_to_dataframe()
            df.to_csv(path, index=False)
            print(f"Exported {len(df)} rows to {path}")
        elif choice == "2":
            channel_identifier = prompt_validated(
                "Enter channel ID: ",
                validate_positive_int,
                error_msg="Channel ID must be numeric.",
            )
            df = database.export_to_dataframe(int(channel_identifier))
            if df.empty:
                print("No records found for the specified channel.")
                continue
            path = input("Enter CSV export path: ").strip() or f"results/channel_{channel_identifier}.csv"
            df.to_csv(path, index=False)
            print(f"Exported {len(df)} rows to {path}")
        elif choice == "3":
            path = input("Enter backup file path: ").strip() or "results/telegram_coordinates_backup.db"
            if database.backup_database(path):
                print(f"Database backed up to {path}")
        elif choice == "4":
            if database.vacuum_database():
                print("Database vacuum completed.")
        elif choice == "5":
            confirm = input("This will delete ALL data. Type 'RESET' to confirm: ").strip()
            if confirm == "RESET":
                db_path = Path(database.db_path)
                database.close()
                if db_path.exists():
                    db_path.unlink()
                database.connect()
                database.initialize_schema()
                print("Database has been reset.")
            else:
                print("Reset cancelled.")
        elif choice == "6":
            imported = detect_and_migrate_all_results(database=database)
            print(f"Imported {imported} coordinate rows from CSV files.")
        elif choice == "7":
            break
        else:
            print("Invalid choice. Please try again.")


def handle_kepler_visualization(database: Optional[CoordinatesDatabase]) -> None:
    import importlib.util

    if importlib.util.find_spec("keplergl") is None:
        print("\nKepler.gl visualisations require the optional 'keplergl' package.")
        print("Install it with: pip install keplergl")
        return

    from src.kepler_visualizer import (
        CoordinateVisualizer,
        create_map,
        create_temporal_animation,
        visualize_forward_network,
    )

    menu = """
=== Kepler.gl Visualisation ===

1. Visualise coordinates from CSV
2. Visualise all database records
3. Visualise a specific channel from the database
4. Create heatmap from CSV
5. Create cluster map from CSV
6. Create 3D hexagon map from CSV
7. Visualise forward network (database)
8. Create temporal animation from CSV
9. Back

Enter choice (1-9): """

    while True:
        choice = input(menu).strip()

        if choice == "1":
            csv_path = Path(input("CSV path: ").strip())
            if not csv_path.exists():
                print(f"File not found: {csv_path}")
                continue
            output = input("Output HTML path [results/map.html]: ").strip() or "results/map.html"
            try:
                create_map(csv_path, output)
                print(f"Interactive map saved to {output}")
            except Exception as exc:
                print(f"Failed to create map: {exc}")

        elif choice == "2":
            if not database:
                print("Database support is disabled.")
                continue
            output = input("Output HTML path [results/database_map.html]: ").strip() or "results/database_map.html"
            try:
                visualizer = CoordinateVisualizer()
                visualizer.from_database(database.db_path, output_html=output)
                print(f"Interactive map saved to {output}")
            except Exception as exc:
                print(f"Failed to create map: {exc}")

        elif choice == "3":
            if not database:
                print("Database support is disabled.")
                continue
            channel_value = input("Channel ID: ").strip()
            if not channel_value.isdigit():
                print("Channel ID must be numeric.")
                continue
            output = (
                input(f"Output HTML path [results/channel_{channel_value}.html]: ").strip()
                or f"results/channel_{channel_value}.html"
            )
            try:
                visualizer = CoordinateVisualizer()
                visualizer.from_database(database.db_path, channel_id=int(channel_value), output_html=output)
                print(f"Interactive map saved to {output}")
            except Exception as exc:
                print(f"Failed to create map: {exc}")

        elif choice == "4":
            csv_path = Path(input("CSV path: ").strip())
            if not csv_path.exists():
                print(f"File not found: {csv_path}")
                continue
            output = input("Output HTML path [results/heatmap.html]: ").strip() or "results/heatmap.html"
            try:
                create_map(csv_path, output, visualization_type="heatmap")
                print(f"Heatmap saved to {output}")
            except Exception as exc:
                print(f"Failed to create heatmap: {exc}")

        elif choice == "5":
            csv_path = Path(input("CSV path: ").strip())
            if not csv_path.exists():
                print(f"File not found: {csv_path}")
                continue
            output = input("Output HTML path [results/clusters.html]: ").strip() or "results/clusters.html"
            try:
                create_map(csv_path, output, visualization_type="clusters")
                print(f"Cluster map saved to {output}")
            except Exception as exc:
                print(f"Failed to create cluster map: {exc}")

        elif choice == "6":
            csv_path = Path(input("CSV path: ").strip())
            if not csv_path.exists():
                print(f"File not found: {csv_path}")
                continue
            output = input("Output HTML path [results/hexagons.html]: ").strip() or "results/hexagons.html"
            try:
                create_map(csv_path, output, visualization_type="hexagons")
                print(f"3D hexagon map saved to {output}")
            except Exception as exc:
                print(f"Failed to create 3D hexagon map: {exc}")

        elif choice == "7":
            if not database:
                print("Database support is disabled.")
                continue
            output = input("Output HTML path [results/forward_network.html]: ").strip() or "results/forward_network.html"
            try:
                map_instance = visualize_forward_network(database, output)
                if map_instance is None:
                    print("No forwarding relationships with coordinates found.")
                else:
                    print(f"Forward network saved to {output}")
            except Exception as exc:
                print(f"Failed to create forward network map: {exc}")

        elif choice == "8":
            csv_path = Path(input("CSV path: ").strip())
            if not csv_path.exists():
                print(f"File not found: {csv_path}")
                continue
            time_column = input("Timestamp column [message_date]: ").strip() or "message_date"
            output = input("Output HTML path [results/temporal.html]: ").strip() or "results/temporal.html"
            try:
                create_temporal_animation(csv_path, output, time_column=time_column)
                print(f"Temporal animation saved to {output}")
            except Exception as exc:
                print(f"Failed to create temporal animation: {exc}")

        elif choice == "9":
            break
        else:
            print("Invalid choice. Please select an option from 1 to 9.")


def handle_advanced_options(
    database: Optional[CoordinatesDatabase],
    db_config: DbConfig,
    api_id: int,
    api_hash: str,
    recommendation_manager: Optional[RecommendationManager],
    config: Config,
    env_path: Path,
) -> None:
    while True:
        choice = prompt_validated(
            ADVANCED_MENU,
            lambda value: value in {str(i) for i in range(1, 8)},
            error_msg="Please choose an option from 1 to 7.",
        )
        if choice == "1":
            handle_search_all_chats(
                database,
                db_config,
                api_id,
                api_hash,
                recommendation_manager,
                config,
                env_path,
            )
        elif choice == "2":
            handle_process_json(database)
        elif choice == "3":
            handle_scan_known_channels(database, db_config, api_id, api_hash, recommendation_manager)
        elif choice == "4":
            handle_database_management(database)
        elif choice == "5":
            handle_recommendation_management(
                recommendation_manager,
                database,
                db_config,
                api_id,
                api_hash,
            )
        elif choice == "6":
            handle_kepler_visualization(database)
        elif choice == "7":
            break
        else:
            print("Invalid selection. Please choose an option from 1 to 7.")


def main() -> None:
    configure_logging()
    env_path = Path(__file__).resolve().parent / ".env"
    config = load_environment(env_path)
    first_run = first_time_setup(config)

    if first_run:
        print("👋 Welcome! Let's get you set up in 3 steps...\n")
        api_id, api_hash, session_name = setup_wizard(env_path, config)
        config = load_environment(env_path)
        authenticated = True
    else:
        api_id, api_hash = ensure_api_credentials(env_path, config)
        session_name = prompt_session_name(config=config, env_path=env_path)
        authenticated = False

    if not authenticated:
        asyncio.run(ensure_telegram_authentication(api_id, api_hash, session_name))

    db_config = get_database_configuration(config)
    database = CoordinatesDatabase(db_config["path"]) if db_config["enabled"] else None
    recommendation_manager = RecommendationManager(database) if database else None

    show_startup_recommendations(
        recommendation_manager,
        database,
        db_config,
        api_id,
        api_hash,
    )

    while True:
        choice = prompt_validated(
            MAIN_MENU,
            lambda value: value in {"1", "2", "3", "4"},
            error_msg="Please choose an option from 1 to 4.",
        )
        if choice == "1":
            handle_specific_channel(
                database,
                db_config,
                api_id,
                api_hash,
                recommendation_manager,
                config,
                env_path,
            )
        elif choice == "2":
            handle_advanced_options(
                database,
                db_config,
                api_id,
                api_hash,
                recommendation_manager,
                config,
                env_path,
            )
        elif choice == "3":
            handle_database_statistics(database)
        elif choice == "4":
            print("Goodbye!")
            break
        else:
            print("Invalid selection. Please choose an option from 1 to 4.")


if __name__ == "__main__":  # pragma: no cover - interactive entry point
    main()
<|MERGE_RESOLUTION|>--- conflicted
+++ resolved
@@ -758,11 +758,7 @@
                 print(f"Enrichment failed: {exc}")
                 print("Continuing with available data...")
 
-<<<<<<< HEAD
     identifiers: List[Union[str, PeerChannel]] = []
-=======
-    identifiers: List[str] = []
->>>>>>> 5b64e01d
     for recommendation in recommendations:
         username = recommendation.get("username")
         if username:
