--- conflicted
+++ resolved
@@ -325,7 +325,8 @@
         if channels:
             return channels
 
-<<<<<<< HEAD
+        print("No valid channels selected. Please try again.")
+
     session_name = os.environ.get("TELEGRAM_SESSION_NAME")
     if not session_name:
         session_name = input("Enter the session name (press Enter for default 'simple_scraper'): ").strip() or "simple_scraper"
@@ -335,10 +336,6 @@
         print(f"Using session name '{session_name}' from .env")
 
     os.environ["TELEGRAM_SESSION_NAME"] = session_name
-=======
-        print("No valid channels selected. Please try again.")
->>>>>>> b86b1fad
-
 
 def prompt_date_limit() -> Optional[str]:
     while True:
